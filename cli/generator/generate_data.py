from datetime import datetime
import time
from typing import Optional
import json
import os
from os.path import splitext
import random
import re
import string
from functools import partial
from multiprocessing import Pool
from pathlib import Path
import yaml
from git import Repo

# import numpy as np
import tqdm
from rouge_score import rouge_scorer

from . import utils

DEFAULT_PROMPT = """\
You are asked to come up with a set of 20 diverse task instructions. These task instructions will be given to a GPT 
model and we will evaluate the GPT model for completing the instructions.

Here are the requirements:
1. Try not to repeat the verb for each instruction to maximize diversity.
2. The language used for the instruction also should be diverse. 
For example, you should combine questions with imperative instructions.
3. The type of instructions should not have topic diversity. The list should include follow the same topic and category.
4. A GPT language model should be able to complete the instruction. For example, do not ask the assistant to create any 
visual or audio output. For another example, do not ask the assistant to wake you up at 5pm or set a reminder 
because it cannot perform any action.
5. The instructions should be in English.
6. The instructions should be 1 to 2 sentences long. Either an imperative sentence or a question is permitted.
7. You should generate an appropriate input to the instruction. The input field should contain a specific example 
provided for the instruction. It should involve realistic data and should not contain simple placeholders. 
The input should provide substantial content to make the instruction challenging but should ideally not exceed 100 words.
8. Not all instructions require input. For example, when a instruction asks about some general information, 
"what is the highest peak in the world", it is not necessary to provide a specific context. In this case, we simply put 
"<noinput>" in the input field.
9. The output should be an appropriate response to the instruction and the input. Make sure the output is less than 100 
words.

List of 20 tasks:
"""


def encode_prompt(prompt_instructions, prompt_file):
    """Encode multiple prompt instructions into a single string."""

    try:
        with open(prompt_file, encoding="utf=8") as file:
            prompt = file.read()
    except FileNotFoundError:
        print(f"Cannot find {prompt_file}. Using default prompt.")
        prompt = DEFAULT_PROMPT
    prompt = prompt + "\n"
    idx = 0
    for idx, task_dict in enumerate(prompt_instructions):
        (instruction, prompt_input, prompt_output) = (
            task_dict["instruction"],
            task_dict["input"],
            task_dict["output"])
        instruction = re.sub(r"\s+", " ", instruction).strip().rstrip(":")
        prompt_input = "<noinput>" if prompt_input.lower() == "" else prompt_input
        prompt += "###\n"
        prompt += f"{idx + 1}. Instruction: {instruction}\n"
        prompt += f"{idx + 1}. Input:\n{prompt_input}\n"
        prompt += f"{idx + 1}. Output:\n{prompt_output}\n"
    prompt += "###\n"
    prompt += f"{idx + 2}. Instruction:"
    return prompt


def post_process_gpt3_response(num_prompt_instructions, response):
    if response is None:
        return []
    raw_instructions = f"{num_prompt_instructions + 1}. Instruction:" + response.message.content
    raw_instructions = re.split("###", raw_instructions)
    instructions = []
    for idx, inst in enumerate(raw_instructions):
        # if the decoding stops due to length, the last example is likely truncated so we discard it
        # if idx == len(raw_instructions) - 1 and response["finish_reason"] == "length":
        #     continue
        idx += num_prompt_instructions + 1
        splitted_data = re.split(fr'{idx}\.\s+(Instruction|Input|Output):', inst)
        if len(splitted_data) != 7:
            continue
        inst = splitted_data[2].strip()
        prompt_input = splitted_data[4].strip()
        prompt_input = "" if prompt_input.lower() == "<noinput>" else prompt_input
        prompt_output = splitted_data[6].strip()
        # filter out too short or too long instructions
        if len(inst.split()) <= 3 or len(inst.split()) > 150:
            continue
        # filter based on keywords that are not suitable for language models.
        blacklist = [
            "image",
            "images",
            "graph",
            "graphs",
            "picture",
            "pictures",
            "file",
            "files",
            "map",
            "maps",
            "draw",
            "plot",
            "go to",
            "video",
            "audio",
            "music",
            "flowchart",
            "diagram",
        ]
        blacklist += []
        if any(find_word_in_string(word, inst) for word in blacklist):
            continue
        # We found that the model tends to add "write a program" to some existing instructions
        # which lead to a lot of such instructions and it's confusing whether the model needs
        # to write a program or directly output the result, so here we filter them out.
        # NOTE: this is not a comprehensive filtering for all programming instructions.
        if inst.startswith("Write a program"):
            continue
        # filter those starting with punctuation
        if inst[0] in string.punctuation:
            continue
        # filter those starting with non-english character
        if not inst[0].isascii():
            continue
        instructions.append({"instruction": inst, "input": prompt_input, "output": prompt_output})
    return instructions


def find_word_in_string(w, s):
    return re.compile(r"\b({0})\b".format(w), flags=re.IGNORECASE).search(s)


def generate_data(
        logger,
        output_dir: Optional[str] = None,
        taxonomy: Optional[str] = None,
        seed_tasks_path: Optional[str] = None,
        prompt_file_path: Optional[str] = None,
        model_name: Optional[str] = None,
        num_cpus: Optional[int] = None,
        num_instructions_to_generate: Optional[int] = None,
        num_prompt_instructions=2,
        request_batch_size=5,
        temperature=1.0,
        top_p=1.0,
):
    seed_instruction_data = []
    generate_start = time.time()

    # check taxonomy first then seed_tasks_path
    # throw an error if both not found
    # pylint: disable=broad-exception-caught,raise-missing-from
    if taxonomy and os.path.exists(taxonomy):

        is_file = os.path.isfile(taxonomy)
        if is_file:
            # Default output_dir to taxonomy file's dir
            output_dir = output_dir or os.path.dirname(os.path.abspath(taxonomy))
            if splitext(taxonomy)[1] != ".yaml":  # File name standard
                raise SystemExit(
                    f"Error: taxonomy ({taxonomy}) "
                    "is not a directory or file with '.yaml' extension.")
            try:
                with open(taxonomy, 'r', encoding="utf-8") as file:
                    contents = yaml.safe_load(file)
                    for t in contents:
                        seed_instruction_data.append(
                            {"instruction": t["question"], "input": "", "output": t["answer"]})
            except Exception as e:
                print(e.__repr__, " in ", file)
                print(e)
                raise SystemExit(
                    yaml.YAMLError("taxonomy file () has YAML errors!  Exiting."))

        else:  # taxonomy is_dir
            # Default output_dir to taxonomy dir, using the dir not the parent
            output_dir = output_dir or os.path.abspath(taxonomy)
            # Gather the new or changed YAMLs using git diff
<<<<<<< HEAD
            updated_taxonomy_files = get_taxonomy_diff(taxonomy)
=======
            repo = Repo(taxonomy)
            updated_taxonomy_files = [u for u in repo.untracked_files if splitext(u)[1].lower() in [".yaml", ".yml"]] + \
                [d.a_path for d in repo.index.diff(None) if splitext(d.a_path)[1].lower() in [".yaml", ".yml"]]
>>>>>>> c108d4c7
            errors = 0
            warnings = 0
            for f in updated_taxonomy_files:
                if splitext(f)[1] != ".yaml":
                    logger.warn(f"WARNING: Skipping {f}! Use lowercase '.yaml' extension instead.")
                    continue
                file_path = os.path.join(taxonomy, f)
                try:
                    with open(file_path, 'r', encoding="utf-8") as file:
                        contents = yaml.safe_load(file)
                        for t in contents:
                            q = t["question"]
                            a = t["answer"]
                            if not q or not a:
                                logger.warn(f"Skipping {file_path} " +
                                            "because question and/or answer is empty!")
                                warnings += 1
                                continue
                            seed_instruction_data.append(
                                {"instruction": q, "input": "", "output": a})
                except Exception as e:
                    errors += 1
                    print(e.__repr__, " in ", file_path)
                    logger.error(e)
            if warnings:
                logger.warn(
                    f"{warnings} warnings (see above) due to taxonomy files that were not usable.")
            if errors:
                raise SystemExit(yaml.YAMLError(f"{errors} taxonomy files with errors! Exiting."))

    elif seed_tasks_path and os.path.exists(seed_tasks_path):
        output_dir = output_dir or os.path.dirname(os.path.abspath(seed_tasks_path))
        with open(seed_tasks_path, "r", encoding="utf-8") as seed_tasks_file:
            seed_tasks = [json.loads(l) for l in seed_tasks_file]
        seed_instruction_data = [
            {"instruction": t["instruction"], "input": t["instances"][0]["input"],
             "output": t["instances"][0]["output"]}
            for t in seed_tasks
        ]
    else:
        raise SystemExit(f"Error: both taxonomy ({taxonomy}) and ({seed_tasks_path}) do not exist.")

    seeds = len(seed_instruction_data)
    logger.debug(f"Loaded {seeds} human-written seed instructions from "
                 f"{taxonomy or seed_tasks_path}")
    if not seeds:
        raise SystemExit("Nothing to generate. Exiting.")

    test_data = []
    for seed_example in seed_instruction_data:
        user = seed_example["instruction"]
        if len(seed_example["input"]) > 0:
            user += "\n" + seed_example["input"]
        test_data.append(
            {"system": utils.SYSTEM_PROMPT, "user": user, "assistant": seed_example["output"]}
        )

    name = Path(model_name).stem  # Just in case it is a file path
    output_file = f"generated_{name}_{datetime.now().replace(microsecond=0).isoformat()}.json"
    output_file_train = f"train_{name}_{datetime.now().replace(microsecond=0).isoformat()}.jsonl"
    output_file_test = f"test_{name}_{datetime.now().replace(microsecond=0).isoformat()}.jsonl"
    logger.debug(f"Generating to: {os.path.join(output_dir, output_file)}")

    request_idx = 0
    # load the LM-generated instructions
    machine_instruction_data = []
    train_data = []
    if os.path.exists(os.path.join(output_dir, "regen.json")):
        machine_instruction_data = utils.jload(os.path.join(output_dir, "regen.json"))
        logger.debug(f"Loaded {len(machine_instruction_data)} machine-generated instructions")

    # similarities = {}
    scorer = rouge_scorer.RougeScorer(["rougeL"], use_stemmer=False)

    # now let's generate new instructions!
    progress_bar = tqdm.tqdm(total=num_instructions_to_generate)
    if machine_instruction_data:
        progress_bar.update(len(machine_instruction_data))

    # first we tokenize all the seed instructions and generated machine instructions
    all_instructions = [d["instruction"] for d in seed_instruction_data] + [
        d["instruction"] for d in machine_instruction_data
    ]
    all_instruction_tokens = [scorer._tokenizer.tokenize(inst) for inst in all_instructions]

    while len(machine_instruction_data) < num_instructions_to_generate:
        request_idx += 1

        batch_inputs = []
        for _ in range(request_batch_size):
            # only sampling from the seed tasks
            prompt_instructions = random.sample(seed_instruction_data, num_prompt_instructions)
            prompt = encode_prompt(prompt_instructions, prompt_file_path)
            batch_inputs.append(prompt)
        decoding_args = utils.OpenAIDecodingArguments(
            temperature=temperature,
            n=1,
            # Hard-coded to maximize length. Requests will be automatically adjusted.
            max_tokens=3072,
            top_p=top_p,
            stop=["\n20", "20.", "20."],
        )
        request_start = time.time()
        results = utils.openai_completion(
            prompts=batch_inputs,
            model_name=model_name,
            batch_size=request_batch_size,
            decoding_args=decoding_args,
        )
        request_duration = time.time() - request_start

        process_start = time.time()
        instruction_data = []
        for result in results:
            new_instructions = post_process_gpt3_response(num_prompt_instructions, result)
            instruction_data += new_instructions

        total = len(instruction_data)
        keep = 0
        for instruction_data_entry in instruction_data:
            # computing similarity with the pre-tokenzied instructions
            new_instruction_tokens = scorer._tokenizer.tokenize(
                instruction_data_entry["instruction"]
            )
            with Pool(num_cpus) as p:
                rouge_scores = p.map(
                    partial(rouge_scorer._score_lcs, new_instruction_tokens),
                    all_instruction_tokens,
                )
            rouge_scores = [score.fmeasure for score in rouge_scores]
            # Comment out extra info not currently being used:
            # most_similar_instructions = {
            #    all_instructions[i]: rouge_scores[i] for i in np.argsort(rouge_scores)[-10:][::-1]
            # }
            KEEP_ROUGE_SCORES_LT = 0.7  # TODO: PARAM
            if max(rouge_scores) > KEEP_ROUGE_SCORES_LT:
                continue
            keep += 1
            # Comment out extra info not currently being used:
            # instruction_data_entry["most_similar_instructions"] = most_similar_instructions
            # instruction_data_entry["avg_similarity_score"] = float(np.mean(rouge_scores))
            machine_instruction_data.append(instruction_data_entry)
            all_instructions.append(instruction_data_entry["instruction"])
            all_instruction_tokens.append(new_instruction_tokens)
            progress_bar.update(1)
        process_duration = time.time() - process_start
        logger.debug(f"Request {request_idx} took {request_duration:.2f}s, "
                     f"processing took {process_duration:.2f}s")
        logger.debug(f"Generated {total} instructions, kept {keep} instructions")
        utils.jdump(machine_instruction_data, os.path.join(output_dir, output_file))
        for synth_example in machine_instruction_data:
            user = synth_example["instruction"]
            if len(synth_example["input"]) > 0:
                user += "\n" + synth_example["input"]
            train_data.append(
                {"system": utils.SYSTEM_PROMPT, "user": user, "assistant": synth_example["output"]}
            )
        # utils.jdump(train_data, os.path.join(output_dir, output_file_train))
        with open(os.path.join(output_dir, output_file_train), 'w', encoding='utf-8') as outfile:
            for entry in train_data:
                json.dump(entry, outfile)
                outfile.write('\n')
        # utils.jdump(test_data, os.path.join(output_dir, output_file_test))
        with open(os.path.join(output_dir, output_file_test), 'w', encoding='utf-8') as outfile:
            for entry in test_data:
                json.dump(entry, outfile)
                outfile.write('\n')

    generate_duration = time.time() - generate_start
    logger.info(f"Generation took {generate_duration:.2f}s")


def get_taxonomy_diff(repo="taxonomy"):
    repo = Repo(repo)
    updated_taxonomy_files = [
        u for u in repo.untracked_files
        if splitext(u)[1].lower() in [".yaml", ".yml"]] + [
        d.a_path for d in repo.index.diff(None)
        if splitext(d.a_path)[1].lower() in [".yaml", ".yml"]]
    return updated_taxonomy_files<|MERGE_RESOLUTION|>--- conflicted
+++ resolved
@@ -184,13 +184,7 @@
             # Default output_dir to taxonomy dir, using the dir not the parent
             output_dir = output_dir or os.path.abspath(taxonomy)
             # Gather the new or changed YAMLs using git diff
-<<<<<<< HEAD
             updated_taxonomy_files = get_taxonomy_diff(taxonomy)
-=======
-            repo = Repo(taxonomy)
-            updated_taxonomy_files = [u for u in repo.untracked_files if splitext(u)[1].lower() in [".yaml", ".yml"]] + \
-                [d.a_path for d in repo.index.diff(None) if splitext(d.a_path)[1].lower() in [".yaml", ".yml"]]
->>>>>>> c108d4c7
             errors = 0
             warnings = 0
             for f in updated_taxonomy_files:
