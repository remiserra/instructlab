# SPDX-License-Identifier: Apache-2.0

# Standard
from glob import glob
from pathlib import Path
import logging
import os
import shutil

# Third Party
from huggingface_hub import errors as hf_errors
from requests import exceptions as requests_exceptions
import click

# First Party
from instructlab import clickext, utils

logger = logging.getLogger(__name__)


@click.command()
@click.option(
    "--model-dir",
    help="Base directory where model is stored.",
    show_default=True,
    required=True,
)
@click.option("--adapter-file", help="LoRA adapter to fuse.", default=None)
@click.option(
    "-sd",
    "--skip-de-quantize",
    help="Skip de-quantization.",
    is_flag=True,
)
@click.option(
    "-sq",
    "--skip-quantize",
    is_flag=True,
    help="Whether to skip quantization while converting to GGUF.",
)
@click.option(
    "--model-name",
    help="Name of the model being trained/converted. Informs the naming of the final trained model file",
    default=None,
    show_default=True,
)
<<<<<<< HEAD
@click.option(
    "-k",
    "--keep-files",
    is_flag=True,
    help="Keep intermediary files.",
)
@utils.macos_requirement(echo_func=click.secho, exit_exception=click.exceptions.Exit)
=======
>>>>>>> bb1d5c4e
@click.pass_context
@clickext.display_params
@utils.macos_requirement(echo_func=click.secho, exit_exception=click.exceptions.Exit)
def convert(
    ctx,  # pylint: disable=unused-argument
    model_dir,
    adapter_file,
    skip_de_quantize,
    skip_quantize,
    model_name,
    keep_files,
):
    """Converts model to GGUF"""
    # pylint: disable=import-outside-toplevel
    # Third Party
    from instructlab_quantize import run_quantize  # pylint: disable=import-error

    # Local
    from ..llamacpp.llamacpp_convert_to_gguf import convert_llama_to_gguf
    from ..train.lora_mlx.convert import convert_between_mlx_and_pytorch
    from ..train.lora_mlx.fuse import fine_tune

    model_dir = os.path.expandvars(os.path.expanduser(model_dir))

    # compute model name from model-dir if not supplied
    if model_name is None:
        mlx_q_suffix = "-mlx-q"
        model_name = model_dir.split("/")[-1]
        model_name = model_name.replace(mlx_q_suffix, "")

    if adapter_file is None:
        adapter_file = os.path.join(model_dir, "adapters.npz")
    source_model_dir = model_dir
    model_dir_fused = f"{source_model_dir}-fused"

    # this combines adapter with the original model to produce the updated model
    try:
        fine_tune(
            model=source_model_dir,
            save_path=model_dir_fused,
            adapter_file=adapter_file,
            de_quantize=not skip_de_quantize,
        )
    except (requests_exceptions.HTTPError, hf_errors.HFValidationError) as e:
        click.secho(
            f"Failed to fine tune: {e}",
            fg="red",
        )
        raise click.exceptions.Exit(1)

    if not keep_files:
        logger.info(f"deleting {source_model_dir}...")
        shutil.rmtree(source_model_dir)

    model_dir_fused_pt = f"{model_name}-trained"
    # this converts MLX to PyTorch
    convert_between_mlx_and_pytorch(
        hf_path=model_dir_fused, mlx_path=model_dir_fused_pt, local=True, to_pt=True
    )

    if not keep_files:
        logger.info(f"deleting {model_dir_fused}...")
        shutil.rmtree(model_dir_fused)

    convert_llama_to_gguf(
        model=Path(model_dir_fused_pt),
        pad_vocab=True,
        skip_unknown=True,
        outfile=f"{model_dir_fused_pt}/{model_name}.gguf",
    )

    if not keep_files:
        logger.info(f"deleting safetensors files from {model_dir_fused_pt}...")
        for file in glob(os.path.join(model_dir_fused_pt, "*.safetensors")):
            os.remove(file)

    # quantize to 4-bit GGUF (optional)
    if not skip_quantize:
        gguf_model_dir = f"{model_dir_fused_pt}/{model_name}.gguf"
        gguf_model_q_dir = f"{model_dir_fused_pt}/{model_name}-Q4_K_M.gguf"
        run_quantize(gguf_model_dir, gguf_model_q_dir, "Q4_K_M")

    if not keep_files:
        logger.info(f"deleting {model_dir_fused_pt}/{model_name}.gguf...")
        os.remove(os.path.join(model_dir_fused_pt, f"{model_name}.gguf"))<|MERGE_RESOLUTION|>--- conflicted
+++ resolved
@@ -44,16 +44,12 @@
     default=None,
     show_default=True,
 )
-<<<<<<< HEAD
 @click.option(
     "-k",
     "--keep-files",
     is_flag=True,
     help="Keep intermediary files.",
 )
-@utils.macos_requirement(echo_func=click.secho, exit_exception=click.exceptions.Exit)
-=======
->>>>>>> bb1d5c4e
 @click.pass_context
 @clickext.display_params
 @utils.macos_requirement(echo_func=click.secho, exit_exception=click.exceptions.Exit)
